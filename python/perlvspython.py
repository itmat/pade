#!/usr/bin/env python

import matplotlib
matplotlib.use('pdf')

import numpy as np
import argparse 
import unittest
import re
import subprocess
import StringIO
import time
import itertools
import matplotlib.pyplot as plt
import os
import shutil

REPORT_FILENAME = 'report.tex'

########################################################################
###
### Functions assigned to command-line actions
###

def setup(args):
    in_filename = 'sample_data/2_class_testdata_header1.txt'
    header = ""
    lines  = []

    line_counts = np.array(10 ** log_ns(args), dtype=int)

    with open (in_filename) as f:
        header = f.next()

        for line in f:
            (rownum, rest) = line.split("\t", 1)
            lines.append(rest)
        
    for line_count in line_counts:
        make_sample_file(args.directory, header, lines, line_count)


def log_time(job, fh):
    result = time_proc(job['cmd'])
    for k in job:
        result[k] = job[k]
    fh.write(repr(result) + "\n")
    fh.flush()


def log_time(job, fh):
    result = time_proc(job['cmd'])
    for k in job:
        result[k] = job[k]
    fh.write(repr(result) + "\n")
    fh.flush()

def run_page(args):

    with open(os.path.join(args.directory, 'stats'), 'w') as stats:

        for t in range(args.times):
            for log_n in log_ns(args):

                n = int(10 ** log_n)
<<<<<<< HEAD
                filename = sample_filename(n)
=======

                filename = sample_filename(args.directory, n)
>>>>>>> 50fcf33b
                directory = os.path.join('profile', 'new_{0}'.format(n))

                python_job = {
                    'n'       : n,
                    'version' : 'python',
                    'cmd'     : ['./page.py', 'run', '--directory', directory]
                    }

                perl_job = {
                    'n' : n,
                    'version' : 'perl',
                    'cmd' : ['perl', 'PaGE_demo.pl', 
                             '--infile', filename,
                             '--num_channels', '1',
                             '--unpaired', '--data_not_logged',
                             '--level_confidence', 'L',
                             '--min_presence', '4',
                             '--tstat', '--use_unlogged_data']
                    }

                log_time(python_job, stats)
                log_time(perl_job, stats)

def make_report(args):
    results = []
    with open(os.path.join(args.directory, 'stats')) as f:
        results = [eval(line) for line in f]

    n_set       = set([x['n'] for x in results])
    version_set = set([x['version'] for x in results])

    make_index = lambda S: dict(map(None, S, range(len(S))))
    
    n_idx       = make_index(sorted(n_set))
    version_idx = make_index(version_set)

    times = int(np.ceil(float(len(results)) / (len(n_idx) * len(version_idx))))

    shape = (len(n_idx), len(version_idx), times)
    print "Shape is " + str(shape)
    real_times = np.zeros(shape)
    rss        = np.zeros(shape)

    for x in results:
        key = (n_idx[x['n']],
               version_idx[x['version']],
               0)
        print "Key is " + str(key)

        real_times[key] = x['elapsed_seconds']
        rss[key] = x['rss_gb']

    real_times = np.mean(real_times, axis=2)
    rss        = np.mean(rss,        axis=2)

    python = version_idx['python']
    perl   = version_idx['perl']

    ns = np.array(sorted(n_set))
    versions = np.array(version_set)

    suffix = '(2 classes, 4 reps per class)'

    # Plot running times
    python_minutes = real_times[:, python] / 60.0
    perl_minutes   = real_times[:, perl] / 60.0
    plt.plot(ns, python_minutes, label='python')
    plt.plot(ns, perl_minutes, label='perl')
    plt.legend()
    plt.title('Running times ' + suffix)
    plt.xlabel('Features')
    plt.semilogx()
    plt.ylabel('Minutes')
    plt.savefig('runningtime')

    # Plot memory usage
    plt.clf()
    python_gigs = rss[:, python]
    perl_gigs   = rss[:, perl]
    plt.plot(ns, python_gigs, label='python')
    plt.plot(ns, perl_gigs, label='perl')
    plt.xlabel('Features')
    plt.ylabel('Memory (GB)')
    plt.legend()
    plt.loglog()
    plt.title('Memory usage ' + suffix)
    plt.savefig('rss')



    # Plot improvement of running time and memory usage

    rss_improvement = rss[:, perl] / rss[:,python]
    time_improvement = real_times[:, perl] / real_times[:,python]
    plt.clf()
    plt.plot(ns, rss_improvement, label='Memory usage')
    plt.plot(ns, time_improvement, label='Running time')
    plt.xlabel('Features')
    plt.ylabel('perl / python')
    plt.legend()
    plt.semilogx()
    plt.title('Improvement (perl / python)')
    plt.savefig('improvement')

########################################################################
###
### Other things
###

def sample_filename(directory, n):
    return os.path.join(directory, 'in_{0:d}.txt'.format(n))

def make_sample_file(directory, header, lines, num_lines):
    filename = sample_filename(directory, num_lines)
    print "Writing {0}".format(filename)

    n = len(lines)
    with open(filename, 'w') as out:
        out.write(header)
        for counter in range(num_lines):
            out.write("{0:d}\t{1:s}".format(counter, lines[counter % n]))
    out.close()

    directory = os.path.join(directory, 'new_{0}'.format(num_lines))

    retcode = subprocess.call(['python', 'page.py', 
                     'setup', 
                     '--factor', 'treated', 
                     '--directory', directory,
                     filename
                     ])
    if retcode != 0:
        raise Exception("Setup failed")
    shutil.copy('sample_data/schema_2class.yaml', os.path.join(directory, 'schema.yaml'))

def log_ns(args):
    return np.linspace(3, args.max_log_n, (args.max_log_n - 3) * args.step + 1)

def time_proc(cmd, directory):
    cmd = ['/usr/bin/time', '-f', '%e %M'] + cmd
    print "Running " + str(cmd)

    stderr_filename = os.path.join(directory, "stderr")
    stdout_filename = os.path.join(directory, "stdout")

    stderr = open(stderr_filename, 'w')
    stdout = open(stdout_filename, 'a')
    retcode = subprocess.call(cmd, stderr=stderr, stdout=stdout)
    if retcode != 0:
        raise Exception("Call failed: ")
    stderr.close()
    stderr = open(stderr_filename)
    lines = [x for x in stderr]
    print lines
    (elapsed_seconds, rss_kb) = lines[0].split()
    elapsed_seconds = float(elapsed_seconds)
    rss_gb = float(rss_kb) / 1000000
    result = {
        'elapsed_seconds' : elapsed_seconds,
        'rss_gb'          : rss_gb
        }
    return result
    
def main():
    parser = argparse.ArgumentParser()

    subs = parser.add_subparsers(help='Action to perform')

    sim_parser = subs.add_parser('setup', help='Setup jobs for profiling')
    sim_parser.add_argument('--max-log-n', type=int, default=5)
    sim_parser.add_argument('--step', type=int, default=2)
    sim_parser.add_argument('--directory', '-d', default='perf_report')
    sim_parser.set_defaults(func=setup)


    run_parser = subs.add_parser('run', help='Run page')
    run_parser.add_argument('--max-log-n', type=int, default=8)
    run_parser.add_argument('--step', type=int, default=2)
    run_parser.add_argument('--times', type=int, default=1)
    run_parser.add_argument('--directory', '-d', default='perf_report')
    run_parser.set_defaults(func=run_page)

    report_parser = subs.add_parser('report')
    report_parser.add_argument('--directory', '-d', default='perf_report')
    report_parser.set_defaults(func=make_report)


    args = parser.parse_args()

    args.func(args)

def run_tests(args):
    unittest.main()
    
time_out_handlers = {
    'time' : {
        'User time (seconds)'
        }
}
            
def parse_timing(lines):
    res = {}

    for line in lines[1:]:
        for (name, val) in re.findall("\s*(.+):\s+(.*)", line):
            res[name] = float(val)
    return res

if __name__ == '__main__':
    main()
<|MERGE_RESOLUTION|>--- conflicted
+++ resolved
@@ -47,14 +47,6 @@
     fh.write(repr(result) + "\n")
     fh.flush()
 
-
-def log_time(job, fh):
-    result = time_proc(job['cmd'])
-    for k in job:
-        result[k] = job[k]
-    fh.write(repr(result) + "\n")
-    fh.flush()
-
 def run_page(args):
 
     with open(os.path.join(args.directory, 'stats'), 'w') as stats:
@@ -63,12 +55,8 @@
             for log_n in log_ns(args):
 
                 n = int(10 ** log_n)
-<<<<<<< HEAD
-                filename = sample_filename(n)
-=======
 
                 filename = sample_filename(args.directory, n)
->>>>>>> 50fcf33b
                 directory = os.path.join('profile', 'new_{0}'.format(n))
 
                 python_job = {
