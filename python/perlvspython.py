--- conflicted
+++ resolved
@@ -49,35 +49,14 @@
 
 def run_page(args):
 
-    with open(STATS_FILENAME, 'w') as stats:
+    with open(os.path.join(args.directory, 'stats'), 'w') as stats:
 
         for t in range(args.times):
             for log_n in log_ns(args):
 
                 n = int(10 ** log_n)
-<<<<<<< HEAD
 
                 filename = sample_filename(args.directory, n)
-                directory = os.path.join(args.directory, 'new_{0}'.format(n))
-                result = time_proc(['./page.py', 'run', '--directory', directory])
-                result['n'] = n
-                result['version'] = 'python'
-                stats.write(repr(result) + "\n")
-                stats.flush()
-
-#                result = time_proc(['perl', 'PaGE_demo.pl', 
-#                                    '--infile', filename,
-#                                    '--num_channels', '1',
-#                                    '--unpaired', '--data_not_logged',
-#                                    '--level_confidence', 'L',
-#                                    '--min_presence', '4',
-#                                    '--tstat', '--use_unlogged_data'])
-#                result['n'] = n
-#                result['version'] = 'perl'
-#                stats.write(repr(result) + "\n")
-                stats.flush()
-=======
-                filename = sample_filename(n)
                 directory = os.path.join('profile', 'new_{0}'.format(n))
 
                 python_job = {
@@ -100,11 +79,10 @@
 
                 log_time(python_job, stats)
                 log_time(perl_job, stats)
->>>>>>> abaaa29a
 
 def make_report(args):
     results = []
-    with open(args.directory) as f:
+    with open(os.path.join(args.directory, 'stats')) as f:
         results = [eval(line) for line in f]
 
     n_set       = set([x['n'] for x in results])
